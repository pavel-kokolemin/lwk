use std::collections::{HashMap, HashSet};

use elements::{
    confidential::Value,
    issuance::ContractHash,
    pset::{Output, PartiallySignedTransaction},
    secp256k1_zkp::ZERO_TWEAK,
    Address, AssetId, Script, Transaction,
};
use rand::thread_rng;

use crate::{
    hashes::Hash,
    model::{ExternalUtxo, IssuanceDetails, Recipient},
    pset_create::{validate_address, IssuanceRequest},
    Contract, ElementsNetwork, Error, UnvalidatedRecipient, Wollet, EC,
};

pub fn extract_issuances(tx: &Transaction) -> Vec<IssuanceDetails> {
    let mut r = vec![];
    for (vin, txin) in tx.input.iter().enumerate() {
        if txin.has_issuance() {
            let contract_hash = ContractHash::from_byte_array(txin.asset_issuance.asset_entropy);
            let entropy = AssetId::generate_asset_entropy(txin.previous_output, contract_hash)
                .to_byte_array();
            let (asset, token) = txin.issuance_ids();
            let is_reissuance = txin.asset_issuance.asset_blinding_nonce != ZERO_TWEAK;
            // FIXME: attempt to unblind if blinded
            let asset_amount = match txin.asset_issuance.amount {
                Value::Explicit(a) => Some(a),
                _ => None,
            };
            let token_amount = match txin.asset_issuance.inflation_keys {
                Value::Explicit(a) => Some(a),
                _ => None,
            };
            // FIXME: comment if the issuance is blinded
            r.push(IssuanceDetails {
                txid: tx.txid(),
                vin: vin as u32,
                entropy,
                asset,
                token,
                is_reissuance,
                asset_amount,
                token_amount,
            });
        }
    }
    r
}

/// "Clone" of Wollet.add_input
fn add_external_input(
    pset: &mut PartiallySignedTransaction,
    inp_txout_sec: &mut HashMap<usize, elements::TxOutSecrets>,
    inp_weight: &mut usize,
    utxo: &ExternalUtxo,
) {
    let mut input = elements::pset::Input::from_prevout(utxo.outpoint);
    let mut txout = utxo.txout.clone();
    // This field is used by stateless blinders or signers to
    // learn the blinding factors and unblinded values of this input.
    // We need this since the output witness, which includes the
    // rangeproof, is not serialized.
    // Note that we explicitly remove the txout rangeproof to avoid
    // relying on its presence.
    input.in_utxo_rangeproof = txout.witness.rangeproof.take();
    input.witness_utxo = Some(txout);

    pset.add_input(input);
    let idx = pset.inputs().len() - 1;
    inp_txout_sec.insert(idx, utxo.unblinded);
    *inp_weight += utxo.max_weight_to_satisfy;
}

/// A transaction builder
///
/// See [`WolletTxBuilder`] for usage from rust.
///
/// Design decisions:
///
/// * We are not holding a reference of the wallet in the struct and we instead pass a reference
/// of the wallet in the finish methods because this it more friendly for bindings implementation.
/// Moreover, we could have an alternative finish which don't use a wallet at all.
/// * We are consuming and returning self to build the tx with method chaining
#[derive(Debug)]
pub struct TxBuilder {
    network: ElementsNetwork,
    recipients: Vec<Recipient>,
    fee_rate: f32,
    ct_discount: bool,
    issuance_request: IssuanceRequest,
    blind: bool,
    drain_lbtc: bool,
    drain_to: Option<Address>,
    external_utxos: Vec<ExternalUtxo>,
}

impl TxBuilder {
    /// Creates a transaction builder for bindings code. From rust use [`WolletTxBuilder`]
    pub fn new(network: ElementsNetwork) -> Self {
        TxBuilder {
            network,
            recipients: vec![],
            fee_rate: 100.0,
            ct_discount: false,
            issuance_request: IssuanceRequest::None,
            blind: true,
            drain_lbtc: false,
            drain_to: None,
            external_utxos: vec![],
        }
    }

    fn network(&self) -> ElementsNetwork {
        self.network
    }

    /// Add recipient to the internal list
    pub fn add_recipient(
        self,
        address: &Address,
        satoshi: u64,
        asset_id: AssetId,
    ) -> Result<Self, Error> {
        let rec = UnvalidatedRecipient {
            satoshi,
            address: address.to_string(),
            asset: asset_id.to_string(),
        };
        self.add_unvalidated_recipient(&rec)
    }

    /// Add unvalidated recipient to the internal list
    pub fn add_unvalidated_recipient(
        mut self,
        recipient: &UnvalidatedRecipient,
    ) -> Result<Self, Error> {
        let addr: Recipient = recipient.validate(self.network())?;
        self.recipients.push(addr);
        Ok(self)
    }

    /// Add validated recipient to the internal list
    pub fn add_validated_recipient(mut self, recipient: Recipient) -> Self {
        self.recipients.push(recipient);
        self
    }

    /// Replace current recipients with the given list
    pub fn set_unvalidated_recipients(
        mut self,
        recipients: &[UnvalidatedRecipient],
    ) -> Result<Self, Error> {
        self.recipients.clear();
        for recipient in recipients {
            self = self.add_unvalidated_recipient(recipient)?;
        }
        Ok(self)
    }

    /// Add L-BTC recipient to the internal list
    pub fn add_lbtc_recipient(self, address: &Address, satoshi: u64) -> Result<Self, Error> {
        let rec = UnvalidatedRecipient::lbtc(address.to_string(), satoshi);
        self.add_unvalidated_recipient(&rec)
    }

    /// Add burn output the internal list
    pub fn add_burn(self, satoshi: u64, asset_id: AssetId) -> Result<Self, Error> {
        let rec = UnvalidatedRecipient::burn(asset_id.to_string(), satoshi);
        self.add_unvalidated_recipient(&rec)
    }

    /// Fee rate in sats/kvb
    /// Multiply sats/vb value by 1000 i.e. 1.0 sat/byte = 1000.0 sat/kvb
    pub fn fee_rate(mut self, fee_rate: Option<f32>) -> Self {
        if let Some(fee_rate) = fee_rate {
            self.fee_rate = fee_rate
        }
        self
    }

<<<<<<< HEAD
    pub fn blind(mut self, blind: bool) -> Self {
        self.blind = blind;
=======
    /// Use ELIP200 discounted fees for Confidential Transactions
    ///
    /// Note: if ELIP200 was not activated by miners and nodes relaying transactions, using
    /// this feature might cause the transaction to be rejected.
    pub fn enable_ct_discount(mut self) -> Self {
        self.ct_discount = true;
        self
    }

    /// Do not use ELIP200 discounted fees for Confidential Transactions
    pub fn disable_ct_discount(mut self) -> Self {
        self.ct_discount = false;
>>>>>>> e83f7341
        self
    }

    /// Issue an asset
    ///
    /// There will be `asset_sats` units of this asset that will be received by
    /// `asset_receiver` if it's set, otherwise to an address of the wallet generating the issuance.
    ///
    /// There will be `token_sats` reissuance tokens that allow token holder to reissue the created
    /// asset. Reissuance token will be received by `token_receiver` if it's some, or to an
    /// address of the wallet generating the issuance if none.
    ///
    /// If a `contract` is provided, it's metadata will be committed in the generated asset id.
    ///
    /// Can't be used if `reissue_asset` has been called
    pub fn issue_asset(
        mut self,
        asset_sats: u64,
        asset_receiver: Option<Address>,
        token_sats: u64,
        token_receiver: Option<Address>,
        contract: Option<Contract>,
    ) -> Result<Self, Error> {
        if !matches!(self.issuance_request, IssuanceRequest::None) {
            return Err(Error::IssuanceAlreadySet);
        }
        if let Some(addr) = asset_receiver.as_ref() {
            validate_address(&addr.to_string(), self.network())?;
        }
        if let Some(addr) = token_receiver.as_ref() {
            validate_address(&addr.to_string(), self.network())?;
        }
        if asset_sats == 0 {
            return Err(Error::InvalidAmount);
        }
        self.issuance_request = IssuanceRequest::Issuance(
            asset_sats,
            asset_receiver,
            token_sats,
            token_receiver,
            contract,
        );
        Ok(self)
    }

    /// Reissue an asset
    ///
    /// reissue the asset defined by `asset_to_reissue`, provided the reissuance token is owned
    /// by the wallet generating te reissuance.
    ///
    /// Generated transaction will create `satoshi_to_reissue` new asset units, and they will be
    /// sent to the provided `asset_receiver` address if some, or to an address from the wallet
    /// generating the reissuance transaction if none.
    ///
    /// If the issuance transaction does not involve this wallet,
    /// pass the issuance transaction in `issuance_tx`.
    pub fn reissue_asset(
        mut self,
        asset_to_reissue: AssetId,
        satoshi_to_reissue: u64,
        asset_receiver: Option<Address>,
        issuance_tx: Option<Transaction>,
    ) -> Result<Self, Error> {
        if !matches!(self.issuance_request, IssuanceRequest::None) {
            return Err(Error::IssuanceAlreadySet);
        }
        if let Some(addr) = asset_receiver.as_ref() {
            validate_address(&addr.to_string(), self.network())?;
        }
        if satoshi_to_reissue == 0 {
            return Err(Error::InvalidAmount);
        }
        self.issuance_request = IssuanceRequest::Reissuance(
            asset_to_reissue,
            satoshi_to_reissue,
            asset_receiver,
            issuance_tx,
        );
        Ok(self)
    }

    /// Select all available L-BTC inputs
    pub fn drain_lbtc_wallet(mut self) -> Self {
        self.drain_lbtc = true;
        self
    }

    /// Sets the address to drain excess L-BTC to
    pub fn drain_lbtc_to(mut self, address: Address) -> Self {
        self.drain_to = Some(address);
        self
    }

    /// Adds external UTXOs
    ///
    /// Note: unblinded UTXOs with the same scriptpubkeys as the wallet, are considered external.
    pub fn add_external_utxos(mut self, utxos: Vec<ExternalUtxo>) -> Result<Self, Error> {
        // TODO: allow for non L-BTC utxos
        let policy_asset = self.network().policy_asset();
        for utxo in &utxos {
            if utxo.unblinded.asset != policy_asset {
                return Err(Error::Generic("External utxos must be L-BTC".to_string()));
            }
        }

        self.external_utxos.extend(utxos);
        Ok(self)
    }

    /// Finish building the transaction
    pub fn finish(self, wollet: &Wollet) -> Result<PartiallySignedTransaction, Error> {
        // Init PSET
        let mut pset = PartiallySignedTransaction::new_v2();
        let mut inp_txout_sec = HashMap::new();
        let mut last_unused_internal = wollet.change(None)?.index();
        let mut last_unused_external = wollet.address(None)?.index();

        let mut inp_weight = 0;

        let policy_asset = self.network().policy_asset();
        let (addressees_lbtc, addressees_asset): (Vec<_>, Vec<_>) = self
            .recipients
            .into_iter()
            .partition(|a| a.asset == policy_asset);

        // Assets inputs and outputs
        let assets: HashSet<_> = addressees_asset.iter().map(|a| a.asset).collect();
        for asset in assets {
            let mut satoshi_out = 0;
            let mut satoshi_in = 0;
            for addressee in addressees_asset.iter().filter(|a| a.asset == asset) {
                wollet.add_output(&mut pset, addressee)?;
                satoshi_out += addressee.satoshi;
            }
            for utxo in wollet.asset_utxos(&asset)? {
                wollet.add_input(&mut pset, &mut inp_txout_sec, &mut inp_weight, &utxo)?;
                satoshi_in += utxo.unblinded.value;
                if satoshi_in >= satoshi_out {
                    if satoshi_in > satoshi_out {
                        let satoshi_change = satoshi_in - satoshi_out;
                        let addressee = wollet.addressee_change(
                            satoshi_change,
                            asset,
                            &mut last_unused_internal,
                        )?;
                        wollet.add_output(&mut pset, &addressee)?;
                    }
                    break;
                }
            }
            if satoshi_in < satoshi_out {
                return Err(Error::InsufficientFunds);
            }
        }

        // L-BTC inputs and outputs
        // Fee and L-BTC change after (re)issuance
        let mut satoshi_out = 0;
        let mut satoshi_in = 0;
        for addressee in addressees_lbtc {
            wollet.add_output(&mut pset, &addressee)?;
            satoshi_out += addressee.satoshi;
        }

        // Add all external L-BTC utxos
        for utxo in &self.external_utxos {
            if utxo.unblinded.asset != policy_asset {
                continue;
            }
            add_external_input(&mut pset, &mut inp_txout_sec, &mut inp_weight, utxo);
            satoshi_in += utxo.unblinded.value;
        }

        // FIXME: For implementation simplicity now we always add all L-BTC inputs
        for utxo in wollet.asset_utxos(&wollet.policy_asset())? {
            wollet.add_input(&mut pset, &mut inp_txout_sec, &mut inp_weight, &utxo)?;
            satoshi_in += utxo.unblinded.value;
        }

        // Set (re)issuance data
        match self.issuance_request {
            IssuanceRequest::None => {}
            IssuanceRequest::Issuance(
                satoshi_asset,
                address_asset,
                satoshi_token,
                address_token,
                contract,
            ) => {
                // At least a L-BTC input for the fee was added.
                let idx = 0;
                let (asset, token) =
                    wollet.set_issuance(&mut pset, idx, satoshi_asset, satoshi_token, contract)?;

                let addressee = match address_asset {
                    Some(address) => Recipient::from_address(satoshi_asset, &address, asset),
                    None => wollet.addressee_external(
                        satoshi_asset,
                        asset,
                        &mut last_unused_external,
                    )?,
                };
                wollet.add_output(&mut pset, &addressee)?;

                if satoshi_token > 0 {
                    let addressee = match address_token {
                        Some(address) => Recipient::from_address(satoshi_token, &address, token),
                        None => wollet.addressee_external(
                            satoshi_token,
                            token,
                            &mut last_unused_external,
                        )?,
                    };
                    wollet.add_output(&mut pset, &addressee)?;
                }
            }
            IssuanceRequest::Reissuance(asset, satoshi_asset, address_asset, issuance_tx) => {
                let issuance = if let Some(issuance_tx) = issuance_tx {
                    extract_issuances(&issuance_tx)
                        .iter()
                        .find(|i| i.asset == asset)
                        .ok_or_else(|| Error::MissingIssuance)?
                        .clone()
                } else {
                    wollet.issuance(&asset)?
                };
                let token = issuance.token;
                // Find or add input for the token
                let (idx, token_asset_bf) =
                    match inp_txout_sec.iter().find(|(_, u)| u.asset == token) {
                        Some((idx, u)) => (*idx, u.asset_bf),
                        None => {
                            // Add an input sending the token,
                            let utxos_token = wollet.asset_utxos(&token)?;
                            let utxo_token = utxos_token
                                .first()
                                .ok_or_else(|| Error::InsufficientFunds)?;
                            let idx = wollet.add_input(
                                &mut pset,
                                &mut inp_txout_sec,
                                &mut inp_weight,
                                utxo_token,
                            )?;

                            // and an outpout receiving the token
                            let satoshi_token = utxo_token.unblinded.value;
                            let addressee = wollet.addressee_change(
                                satoshi_token,
                                token,
                                &mut last_unused_internal,
                            )?;
                            wollet.add_output(&mut pset, &addressee)?;

                            (idx, utxo_token.unblinded.asset_bf)
                        }
                    };

                // Set reissuance data
                wollet.set_reissuance(
                    &mut pset,
                    idx,
                    satoshi_asset,
                    &token_asset_bf,
                    &issuance.entropy,
                )?;

                let addressee = match address_asset {
                    Some(address) => Recipient::from_address(satoshi_asset, &address, asset),
                    None => wollet.addressee_external(
                        satoshi_asset,
                        asset,
                        &mut last_unused_external,
                    )?,
                };
                wollet.add_output(&mut pset, &addressee)?;
            }
        }

        // Add a temporary fee, and always add a change or drain output,
        // then we'll tweak those values to match the given fee rate.
        let temp_fee = 1;
        if satoshi_in <= (satoshi_out + temp_fee) {
            return Err(Error::InsufficientFunds);
        }
        let satoshi_change = satoshi_in - satoshi_out - temp_fee;
        let addressee = if let Some(address) = self.drain_to {
            Recipient::from_address(satoshi_change, &address, wollet.policy_asset())
        } else {
            wollet.addressee_change(
                satoshi_change,
                wollet.policy_asset(),
                &mut last_unused_internal,
            )?
        };
        wollet.add_output(&mut pset, &addressee)?;
        let fee_output =
            Output::new_explicit(Script::default(), temp_fee, wollet.policy_asset(), None);
        pset.add_output(fee_output);

        let weight = {
            let mut rng = thread_rng();
            let mut temp_pset = pset.clone();
            temp_pset.blind_last(&mut rng, &EC, &inp_txout_sec)?;
            let tx_weight = {
                let tx = temp_pset.extract_tx()?;
                if self.ct_discount {
                    tx.discount_weight()
                } else {
                    tx.weight()
                }
            };
            inp_weight + tx_weight
        };

        let vsize = (weight + 4 - 1) / 4;
        let fee = (vsize as f32 * self.fee_rate / 1000.0).ceil() as u64;
        if satoshi_in <= (satoshi_out + fee) {
            return Err(Error::InsufficientFunds);
        }
        let satoshi_change = satoshi_in - satoshi_out - fee;
        // Replace change and fee outputs
        let n_outputs = pset.n_outputs();
        let outputs = pset.outputs_mut();
        let change_output = &mut outputs[n_outputs - 2]; // index check: we always have the lbtc change and the fee output at least
        change_output.amount = Some(satoshi_change);
        let fee_output = &mut outputs[n_outputs - 1];
        fee_output.amount = Some(fee);

        // TODO inputs/outputs(except fee) randomization, not trivial because of blinder_index on inputs

        // Blind the transaction
        if self.blind {
            let mut rng = thread_rng();
            pset.blind_last(&mut rng, &EC, &inp_txout_sec)?;

            // Add details to the pset from our descriptor, like bip32derivation and keyorigin
            wollet.add_details(&mut pset)?;
        }

        Ok(pset)
    }
}

/// A transaction builder.
#[derive(Debug)]
pub struct WolletTxBuilder<'a> {
    wollet: &'a Wollet,
    inner: TxBuilder,
}

impl<'a> WolletTxBuilder<'a> {
    /// Creates a transaction builder. Could be conveniently created with [`Wollet::tx_builder()`]
    pub fn new(wollet: &'a Wollet) -> Self {
        WolletTxBuilder {
            wollet,
            inner: TxBuilder::new(wollet.network()),
        }
    }

    /// Consume this builder and create a transaction
    pub fn finish(self) -> Result<PartiallySignedTransaction, Error> {
        self.inner.finish(self.wollet)
    }

    /// Wrapper of [`TxBuilder::add_recipient()`]
    pub fn add_recipient(
        self,
        address: &Address,
        satoshi: u64,
        asset_id: AssetId,
    ) -> Result<Self, Error> {
        Ok(Self {
            wollet: self.wollet,
            inner: self.inner.add_recipient(address, satoshi, asset_id)?,
        })
    }

    /// Wrapper of [`TxBuilder::add_unvalidated_recipient()`]
    pub fn add_unvalidated_recipient(
        self,
        recipient: &UnvalidatedRecipient,
    ) -> Result<Self, Error> {
        Ok(Self {
            wollet: self.wollet,
            inner: self.inner.add_unvalidated_recipient(recipient)?,
        })
    }

    /// Wrapper of [`TxBuilder::add_validated_recipient()`]
    pub fn add_validated_recipient(self, recipient: Recipient) -> Self {
        Self {
            wollet: self.wollet,
            inner: self.inner.add_validated_recipient(recipient),
        }
    }

    /// Wrapper of [`TxBuilder::set_unvalidated_recipients()`]
    pub fn set_unvalidated_recipients(
        self,
        recipients: &[UnvalidatedRecipient],
    ) -> Result<Self, Error> {
        Ok(Self {
            wollet: self.wollet,
            inner: self.inner.set_unvalidated_recipients(recipients)?,
        })
    }

    /// Wrapper of [`TxBuilder::add_lbtc_recipient()`]
    pub fn add_lbtc_recipient(self, address: &Address, satoshi: u64) -> Result<Self, Error> {
        Ok(Self {
            wollet: self.wollet,
            inner: self.inner.add_lbtc_recipient(address, satoshi)?,
        })
    }

    /// Wrapper of [`TxBuilder::add_burn()`]
    pub fn add_burn(self, satoshi: u64, asset_id: AssetId) -> Result<Self, Error> {
        Ok(Self {
            wollet: self.wollet,
            inner: self.inner.add_burn(satoshi, asset_id)?,
        })
    }

    /// Wrapper of [`TxBuilder::fee_rate()`]
    pub fn fee_rate(self, fee_rate: Option<f32>) -> Self {
        Self {
            wollet: self.wollet,
            inner: self.inner.fee_rate(fee_rate),
        }
    }

    /// Wrapper of [`TxBuilder::enable_ct_discount()`]
    pub fn enable_ct_discount(self) -> Self {
        Self {
            wollet: self.wollet,
            inner: self.inner.enable_ct_discount(),
        }
    }

    /// Wrapper of [`TxBuilder::disable_ct_discount()`]
    pub fn disable_ct_discount(self) -> Self {
        Self {
            wollet: self.wollet,
            inner: self.inner.disable_ct_discount(),
        }
    }

    /// Wrapper of [`TxBuilder::issue_asset()`]
    pub fn issue_asset(
        self,
        asset_sats: u64,
        asset_receiver: Option<Address>,
        token_sats: u64,
        token_receiver: Option<Address>,
        contract: Option<Contract>,
    ) -> Result<Self, Error> {
        Ok(Self {
            wollet: self.wollet,
            inner: self.inner.issue_asset(
                asset_sats,
                asset_receiver,
                token_sats,
                token_receiver,
                contract,
            )?,
        })
    }

    /// Wrapper of [`TxBuilder::reissue_asset()`]
    pub fn reissue_asset(
        self,
        asset_to_reissue: AssetId,
        satoshi_to_reissue: u64,
        asset_receiver: Option<Address>,
        issuance_tx: Option<Transaction>,
    ) -> Result<Self, Error> {
        Ok(Self {
            wollet: self.wollet,
            inner: self.inner.reissue_asset(
                asset_to_reissue,
                satoshi_to_reissue,
                asset_receiver,
                issuance_tx,
            )?,
        })
    }

    pub fn blind(self, blind: bool) -> Self {
        Self {
            wollet: self.wollet,
            inner: self.inner.blind(blind),
        }
    }

    /// Wrapper of [`TxBuilder::drain_lbtc_wallet()`]
    pub fn drain_lbtc_wallet(self) -> Self {
        Self {
            wollet: self.wollet,
            inner: self.inner.drain_lbtc_wallet(),
        }
    }

    /// Wrapper of [`TxBuilder::drain_lbtc_to()`]
    pub fn drain_lbtc_to(self, address: Address) -> Self {
        Self {
            wollet: self.wollet,
            inner: self.inner.drain_lbtc_to(address),
        }
    }

    /// Wrapper of [`TxBuilder::add_external_utxos()`]
    pub fn add_external_utxos(self, utxos: Vec<ExternalUtxo>) -> Result<Self, Error> {
        Ok(Self {
            wollet: self.wollet,
            inner: self.inner.add_external_utxos(utxos)?,
        })
    }
}<|MERGE_RESOLUTION|>--- conflicted
+++ resolved
@@ -181,10 +181,11 @@
         self
     }
 
-<<<<<<< HEAD
     pub fn blind(mut self, blind: bool) -> Self {
         self.blind = blind;
-=======
+        self
+    }
+
     /// Use ELIP200 discounted fees for Confidential Transactions
     ///
     /// Note: if ELIP200 was not activated by miners and nodes relaying transactions, using
@@ -197,7 +198,6 @@
     /// Do not use ELIP200 discounted fees for Confidential Transactions
     pub fn disable_ct_discount(mut self) -> Self {
         self.ct_discount = false;
->>>>>>> e83f7341
         self
     }
 
